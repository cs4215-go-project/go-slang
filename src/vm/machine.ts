import parse from "../../parser/parser";
import Memory, { Tag } from "../utils/memory/memory";
import {compile, Instruction} from "./compiler";

export type Literal = number | boolean;
export type BuiltinMetadata = { [key: string]: { id: number, arity: number }};

export default function parseCompileAndRun(memSize: number, input: string, setOutput: (output: any) => void): any {
    try {
        const parsed = parse(input);
        console.log(JSON.stringify(parsed, null, 2));
        const instructions = compile(parsed);
<<<<<<< HEAD
        console.log(instructions);
        return new Machine(mem_size, instructions, setOutput).run();
=======
        return new Machine(memSize, instructions, setOutput).run();
>>>>>>> 470c06c6
    } catch (e) {
        return e;
    }
}

export class Machine {
    
    public instructions: Instruction[];

    // for printing output to frontend (React's setState)
    public setOutput: (output: any) => void;
    public programOutput: any[];

    // machine state
    private pc: number;
    private opStack: number[];
    private runtimeStack: number[];

    // memory
    private memory: Memory;

    private env: number;

    // builtin variables
    private builtinImpls: {};
    private builtinMetadata: BuiltinMetadata;
    private builtins: {};

    constructor(numWords: number, instructions: Instruction[], setOutput: (output: any) => void) {
        this.instructions = instructions;

        // frontend
        this.setOutput = setOutput;
        this.programOutput = [];
        this.setOutput(this.programOutput);

        // machine state
        this.pc = 0;
        this.opStack = [];
        this.runtimeStack = [];

        // memory
        this.memory = new Memory(numWords);

        // allocate literals first
        this.memory.allocateLiterals();

        this.env = this.memory.allocateEnv(0);
        
        // builtins allocation
        this.initBuiltinImpls();
        this.initBuiltinMetadata();     
        const builtinFrameAddr = this.memory.allocateBuiltinsFrame(this.builtinMetadata);
        this.env = this.memory.extendEnv(this.env, builtinFrameAddr);

        // set heap bottom after allocating literals and builtins
        this.memory.heapBottom = this.memory.freeIndex;

        // done allocating roots, set roots for garbage collection
        this.memory.machineRoots = [this.opStack, this.runtimeStack, [this.env]];
    }

    run(): any {  
        while (this.instructions[this.pc].opcode !== "DONE") {
            const instr = this.instructions[this.pc++];
            console.log(this.pc, instr)
            this.execute(instr);
            console.log(this.op_stack)
        }

        const resultAddress = this.opStack.pop();
        return this.memory.unbox(resultAddress);
    }

    execute(instr: Instruction): void {
        switch (instr.opcode) {
            case "LDC": {
                const addr = this.memory.box(instr.value);
                this.opStack.push(addr);
                break;
            }
            case "BINOP": {
                const rightOpAddr = this.opStack.pop();
                const leftOpAddr = this.opStack.pop();

                const left = this.memory.unbox(leftOpAddr);
                const right = this.memory.unbox(rightOpAddr);

                const result = this.executeBinaryOp(instr.operator, left, right);
                const resultAddr = this.memory.box(result);

                this.opStack.push(resultAddr);
                break;
            }
            case "UNOP": {
                const opAddr = this.opStack.pop();
                const operand = this.memory.unbox(opAddr);

                const result = this.executeUnaryOp(instr.operator, operand);
                const resultAddr = this.memory.box(result);

                this.opStack.push(resultAddr);
                break;
            }
            case "JOF": {
                const addr = this.opStack.pop();
                const condition = this.memory.unbox(addr);

                if (!condition) {
                    this.pc = instr.targetInstr;
                }
                break;
            }
            case "GOTO": {
                this.pc = instr.targetInstr;
                break;
            }
            case "POP": {
                this.opStack.pop();
                break;
            }
            case "ENTER_SCOPE": {
                const blockframeAddr = this.memory.allocateBlockframe(this.env);
                this.runtimeStack.push(blockframeAddr);

                const newFrameAddr = this.memory.allocateFrame(instr.numDeclarations);
                this.env = this.memory.extendEnv(this.env, newFrameAddr);

                for (let i = 0; i < instr.numDeclarations; i++) {
                    this.memory.setChild(newFrameAddr, i, this.memory.literals[Tag.Unassigned]); // unassigned
                }
                break;
            }
            case "EXIT_SCOPE": {
                const blockframeAddr = this.runtimeStack.pop();
                this.env = this.memory.getBlockframeParentEnv(blockframeAddr);
                break;
            }
            case "LD": {
                const addr = this.memory.getValueFromEnv(this.env, instr.compilePos);
                if (this.memory.getTag(addr) === Tag.Unassigned) {
                    throw new Error("Variable '" + instr.sym + "' used before assignment");
                }
<<<<<<< HEAD
                this.op_stack.push(addr);
                break;
            }
            case "ASSIGN": {
                const addr = this.op_stack[this.op_stack.length - 1];
                console.log("ASSIGN", addr, instr.compile_pos)
                this.memory.set_value_in_env(this.env, instr.compile_pos, addr);
=======
                this.opStack.push(addr);
            }
            case "ASSIGN": {
                const addr = this.opStack[this.opStack.length - 1];
                this.memory.setValueInEnv(this.env, instr.compilePos, addr);
>>>>>>> 470c06c6
                break;
            }
            case "LDF": {
                const closureAddr = this.memory.allocateClosure(instr.arity, instr.skip, this.env);
                this.opStack.push(closureAddr);
                break;
            }
            case "CALL": {
                const arity = instr.arity;
                const closureAddr = this.opStack[this.opStack.length - 1 - arity];

                if (this.memory.getTag(closureAddr) === Tag.Builtin) {
                    const builtinId = this.memory.getBuiltinId(closureAddr);
                    this.applyBuiltin(builtinId);
                    return;
                }

                const newPc = this.memory.getClosurePc(closureAddr);
                const newFrameAddr = this.memory.allocateFrame(arity);

                for (let i = arity - 1; i >= 0; i--) {
<<<<<<< HEAD
                    const arg = this.op_stack.pop();
                    console.log("arg", arg)
                    this.memory.set_child(new_frame_addr, i, arg);
=======
                    const arg = this.opStack.pop();
                    this.memory.setChild(newFrameAddr, i, arg);
>>>>>>> 470c06c6
                }
                
                // pc has already been incremented by pc++ in run(), so we can push this value
                const callframeAddr = this.memory.allocateCallframe(this.pc, this.env);
                this.runtimeStack.push(callframeAddr);

<<<<<<< HEAD
                this.op_stack.pop(); // pop closure address
                this.env = this.memory.extend_env(new_frame_addr, this.memory.get_closure_env(closure_addr));
                this.pc = new_pc;
                break;
=======
                this.opStack.pop(); // pop closure address
                this.env = this.memory.extendEnv(this.memory.getClosureEnv(closureAddr), newFrameAddr);

                this.pc = newPc;
>>>>>>> 470c06c6
            }
            case "TAIL_CALL": {
                const arity = instr.arity;
                const closureAddr = this.opStack[this.opStack.length - 1 - arity];

                if (this.memory.getTag(closureAddr) === Tag.Builtin) {
                    const builtinId = this.memory.getBuiltinId(closureAddr);
                    this.applyBuiltin(builtinId);
                    return;
                }

                const newPc = this.memory.getClosurePc(closureAddr);
                const newFrameAddr = this.memory.allocateFrame(arity);

                for (let i = arity - 1; i >= 0; i--) {
                    const arg = this.opStack.pop();
                    this.memory.setChild(newFrameAddr, i, arg);
                }

                this.opStack.pop(); // pop closure address
                this.env = this.memory.extendEnv(this.memory.getClosureEnv(closureAddr), newFrameAddr);

<<<<<<< HEAD
                this.pc = new_pc;
                break;
=======
                this.pc = newPc;
>>>>>>> 470c06c6
            }
            case "RESET": {
                const topFrameAddr = this.runtimeStack.pop();
                if (this.memory.getTag(topFrameAddr) === Tag.Callframe) {
                    this.pc = this.memory.getCallframePc(topFrameAddr);
                    this.env = this.memory.getCallframeEnv(topFrameAddr);
                } else {
                    this.pc--;
                }
                break;
            }
            case "START_GOROUTINE": {
                console.log("START_GOROUTINE")
                break
            }
            case "STOP_GOROUTINE": {
                console.log("STOP_GOROUTINE")
                break
            }
            default:
                throw new Error("Unknown opcode: " + instr.opcode);
        }
    }

    executeBinaryOp(op: string, left: Literal, right: Literal): Literal {
        switch (op) {
            case "+": {
                if (typeof left !== 'number' || typeof right !== 'number') {
                    throw new Error("Arithmetic operators can only be applied to numbers");
                }
                return left + right;
            }
            case "-": {
                if (typeof left !== 'number' || typeof right !== 'number') {
                    throw new Error("Arithmetic operators can only be applied to numbers");
                }
                return left - right;
            }
            case "*": {
                if (typeof left !== 'number' || typeof right !== 'number') {
                    throw new Error("Arithmetic operators can only be applied to numbers");
                }
                return left * right;
            }
            case "/": {
                if (typeof left !== 'number' || typeof right !== 'number') {
                    throw new Error("Arithmetic operators can only be applied to numbers");
                }
                return Math.floor(left / right);
            }
            case "%": {
                if (typeof left !== 'number' || typeof right !== 'number') {
                    throw new Error("Arithmetic operators can only be applied to numbers");
                }
                return left % right;
            }
            case "<": {
                if (typeof left !== 'number' || typeof right !== 'number') {
                    throw new Error("Comparison operators can only be applied to numbers");
                }
                return left < right;
            }
            case "<=": {
                if (typeof left !== 'number' || typeof right !== 'number') {
                    throw new Error("Comparison operators can only be applied to numbers");
                }
                return left <= right;
            }
            case "==": {
                return left === right;
            }
            case "!=": {
                return left !== right;
            }
            case ">=": {
                if (typeof left !== 'number' || typeof right !== 'number') {
                    throw new Error("Comparison operators can only be applied to numbers");
                }
                return left >= right;
            }
            case ">": {
                if (typeof left !== 'number' || typeof right !== 'number') {
                    throw new Error("Comparison operators can only be applied to numbers");
                }
                return left > right;
            }
            case "&&": {
                if (typeof left !== 'boolean' || typeof right !== 'boolean') {
                    throw new Error("Logical operators can only be applied to booleans");
                }
                return left && right;
            }
            case "||": {
                if (typeof left !== 'boolean' || typeof right !== 'boolean') {
                    throw new Error("Logical operators can only be applied to booleans");
                }
                return left || right;
            }
            default:
                throw new Error("Unknown binary operator: " + op);
        }
    }

    executeUnaryOp(op: string, operand: Literal): Literal {
        switch (op) {
            case "-":
                if (typeof operand !== 'number') {
                    throw new Error(`Operator ${op} cannot be applied to type ${typeof operand}`);
                }
                return -operand;
            case "!":
                if (typeof operand !== 'boolean') {
                    throw new Error(`Operator ${op} cannot be applied to type ${typeof operand}`);
                }
                return !operand;
            case "<-":
                // TODO
                throw new Error("Unimplemented unary operator: <-");
            default:
                throw new Error("Unknown unary operator: " + op);
        }
    }   

    initBuiltinImpls(): void {
        this.builtinImpls = {
            println: {
                func: () => {
                    const addr = this.opStack.pop();
                    const valueToPrint = this.memory.unbox(addr);
                    this.programOutput.push(String(valueToPrint));
                    this.setOutput(this.programOutput);
                    this.op_stack.pop(); // pop closure address
                },
                arity: 1,
            },
            panic: {
                func: () => {
                    const addr = this.opStack.pop();
                    const valueToPanic = this.memory.unbox(addr);
                    throw new Error(valueToPanic.toString());
                },
                arity: 1,
            },
            sleep: {
                func: () => {
                    const addr = this.opStack.pop();
                    const duration = this.memory.unbox(addr);
                    new Promise(resolve => setTimeout(resolve, duration));
                },
                arity: 1,
            },
            make: {
                func: () => {
                    // 0 = chan int, 1 = chan bool

                    // only for Go channels
                    const typeAddr = this.opStack.pop();
                    const type = this.memory.unbox(typeAddr);

                    const capacityAddr = this.opStack.pop();
                    const capacity = this.memory.unbox(capacityAddr);
                    
                    // TODO: change the way type is checked (include memory tags)
                    if (type !== "chan") {
                        throw new Error("make() only allowed for channels");
                    }

                    // TODO: change this too idk tbh
                    if (capacity < 0) {
                        throw new Error("make() channel capacity must be non-negative");
                    }

                    // TODO: allocate new channel on this.memory
                    // TODO: return address of new channel
                },
                arity: 2,
            },
            max: {
                func: () => {
<<<<<<< HEAD
                    const right_op_addr = this.op_stack.pop();
                    const left_op_addr = this.op_stack.pop();
                    console.log(left_op_addr, right_op_addr)
                    console.log(this.memory.get_tag(left_op_addr), this.memory.get_tag(right_op_addr))
=======
                    const rightOpAddr = this.opStack.pop();
                    const leftOpAddr = this.opStack.pop();
>>>>>>> 470c06c6

                    // check operand types
                    if (this.memory.getTag(leftOpAddr) !== Tag.Int || this.memory.getTag(rightOpAddr) !== Tag.Int) {
                        throw new Error("max() only allowed for integers");
                    }

<<<<<<< HEAD
                    const left = this.memory.unbox(left_op_addr);
                    const right = this.memory.unbox(right_op_addr);
                    this.op_stack.pop(); // pop closure address
=======
                    const left = this.memory.unbox(leftOpAddr);
                    const right = this.memory.unbox(rightOpAddr);

>>>>>>> 470c06c6
                    if (left > right) {
                        this.opStack.push(leftOpAddr);
                    } else {
                        this.opStack.push(rightOpAddr);
                    }
                    
                },
                arity: 2,
            },
            min: {
                func: () => {
                    const rightOpAddr = this.opStack.pop();
                    const leftOpAddr = this.opStack.pop();

                    // check operand types
                    if (this.memory.getTag(leftOpAddr) !== Tag.Int || this.memory.getTag(rightOpAddr) !== Tag.Int) {
                        throw new Error("min() only allowed for integers");
                    }

<<<<<<< HEAD
                    const left = this.memory.unbox(left_op_addr);
                    const right = this.memory.unbox(right_op_addr);
                    this.op_stack.pop(); // pop closure address
=======
                    const left = this.memory.unbox(leftOpAddr);
                    const right = this.memory.unbox(rightOpAddr);

>>>>>>> 470c06c6
                    if (left < right) {
                        this.opStack.push(leftOpAddr);
                    } else {
                        this.opStack.push(rightOpAddr);
                    }
                },
                arity: 2,
            },
        }
    }

    // assigns an id to each builtin, along with its arity. aids in storage in memory
    initBuiltinMetadata(): any {
        let id = 0;
        this.builtinMetadata = {};
        this.builtins = {};
        
        for (const key in this.builtinImpls) {
            this.builtinMetadata[key] = {
                id: id,
                arity: this.builtinImpls[key].arity,
            };

            this.builtins[id++] = this.builtinImpls[key].func;
        }
    }

<<<<<<< HEAD
    apply_builtin(builtin_id: number): void {
        this.builtins[builtin_id]();
=======
    applyBuiltin(builtinId: number): void {
        this.opStack.pop(); // pop closure address
        this.builtins[builtinId]();
>>>>>>> 470c06c6
    }
}<|MERGE_RESOLUTION|>--- conflicted
+++ resolved
@@ -10,12 +10,7 @@
         const parsed = parse(input);
         console.log(JSON.stringify(parsed, null, 2));
         const instructions = compile(parsed);
-<<<<<<< HEAD
-        console.log(instructions);
-        return new Machine(mem_size, instructions, setOutput).run();
-=======
         return new Machine(memSize, instructions, setOutput).run();
->>>>>>> 470c06c6
     } catch (e) {
         return e;
     }
@@ -83,7 +78,7 @@
             const instr = this.instructions[this.pc++];
             console.log(this.pc, instr)
             this.execute(instr);
-            console.log(this.op_stack)
+            console.log(this.opStack)
         }
 
         const resultAddress = this.opStack.pop();
@@ -159,21 +154,12 @@
                 if (this.memory.getTag(addr) === Tag.Unassigned) {
                     throw new Error("Variable '" + instr.sym + "' used before assignment");
                 }
-<<<<<<< HEAD
-                this.op_stack.push(addr);
-                break;
-            }
-            case "ASSIGN": {
-                const addr = this.op_stack[this.op_stack.length - 1];
-                console.log("ASSIGN", addr, instr.compile_pos)
-                this.memory.set_value_in_env(this.env, instr.compile_pos, addr);
-=======
                 this.opStack.push(addr);
+                break
             }
             case "ASSIGN": {
                 const addr = this.opStack[this.opStack.length - 1];
                 this.memory.setValueInEnv(this.env, instr.compilePos, addr);
->>>>>>> 470c06c6
                 break;
             }
             case "LDF": {
@@ -195,31 +181,19 @@
                 const newFrameAddr = this.memory.allocateFrame(arity);
 
                 for (let i = arity - 1; i >= 0; i--) {
-<<<<<<< HEAD
-                    const arg = this.op_stack.pop();
-                    console.log("arg", arg)
-                    this.memory.set_child(new_frame_addr, i, arg);
-=======
                     const arg = this.opStack.pop();
                     this.memory.setChild(newFrameAddr, i, arg);
->>>>>>> 470c06c6
                 }
                 
                 // pc has already been incremented by pc++ in run(), so we can push this value
                 const callframeAddr = this.memory.allocateCallframe(this.pc, this.env);
                 this.runtimeStack.push(callframeAddr);
 
-<<<<<<< HEAD
-                this.op_stack.pop(); // pop closure address
-                this.env = this.memory.extend_env(new_frame_addr, this.memory.get_closure_env(closure_addr));
-                this.pc = new_pc;
-                break;
-=======
                 this.opStack.pop(); // pop closure address
                 this.env = this.memory.extendEnv(this.memory.getClosureEnv(closureAddr), newFrameAddr);
 
                 this.pc = newPc;
->>>>>>> 470c06c6
+                break;
             }
             case "TAIL_CALL": {
                 const arity = instr.arity;
@@ -242,12 +216,8 @@
                 this.opStack.pop(); // pop closure address
                 this.env = this.memory.extendEnv(this.memory.getClosureEnv(closureAddr), newFrameAddr);
 
-<<<<<<< HEAD
-                this.pc = new_pc;
-                break;
-=======
                 this.pc = newPc;
->>>>>>> 470c06c6
+                break;
             }
             case "RESET": {
                 const topFrameAddr = this.runtimeStack.pop();
@@ -379,7 +349,7 @@
                     const valueToPrint = this.memory.unbox(addr);
                     this.programOutput.push(String(valueToPrint));
                     this.setOutput(this.programOutput);
-                    this.op_stack.pop(); // pop closure address
+                    this.opStack.pop(); // pop closure address
                 },
                 arity: 1,
             },
@@ -427,30 +397,18 @@
             },
             max: {
                 func: () => {
-<<<<<<< HEAD
-                    const right_op_addr = this.op_stack.pop();
-                    const left_op_addr = this.op_stack.pop();
-                    console.log(left_op_addr, right_op_addr)
-                    console.log(this.memory.get_tag(left_op_addr), this.memory.get_tag(right_op_addr))
-=======
                     const rightOpAddr = this.opStack.pop();
                     const leftOpAddr = this.opStack.pop();
->>>>>>> 470c06c6
 
                     // check operand types
                     if (this.memory.getTag(leftOpAddr) !== Tag.Int || this.memory.getTag(rightOpAddr) !== Tag.Int) {
                         throw new Error("max() only allowed for integers");
                     }
 
-<<<<<<< HEAD
-                    const left = this.memory.unbox(left_op_addr);
-                    const right = this.memory.unbox(right_op_addr);
-                    this.op_stack.pop(); // pop closure address
-=======
                     const left = this.memory.unbox(leftOpAddr);
                     const right = this.memory.unbox(rightOpAddr);
-
->>>>>>> 470c06c6
+                    this.opStack.pop(); // pop closure address
+
                     if (left > right) {
                         this.opStack.push(leftOpAddr);
                     } else {
@@ -470,15 +428,10 @@
                         throw new Error("min() only allowed for integers");
                     }
 
-<<<<<<< HEAD
-                    const left = this.memory.unbox(left_op_addr);
-                    const right = this.memory.unbox(right_op_addr);
-                    this.op_stack.pop(); // pop closure address
-=======
                     const left = this.memory.unbox(leftOpAddr);
                     const right = this.memory.unbox(rightOpAddr);
-
->>>>>>> 470c06c6
+                    this.opStack.pop(); // pop closure address
+
                     if (left < right) {
                         this.opStack.push(leftOpAddr);
                     } else {
@@ -506,13 +459,7 @@
         }
     }
 
-<<<<<<< HEAD
-    apply_builtin(builtin_id: number): void {
-        this.builtins[builtin_id]();
-=======
     applyBuiltin(builtinId: number): void {
-        this.opStack.pop(); // pop closure address
         this.builtins[builtinId]();
->>>>>>> 470c06c6
     }
 }