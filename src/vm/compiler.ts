--- conflicted
+++ resolved
@@ -55,12 +55,7 @@
 const compileComp = {
     "SourceFile": (comp: SourceFile, cte: CompileTimeEnvironment) => {
         const locals = scanDeclarations(comp.declarations);
-<<<<<<< HEAD
-        instrs[wc++] = { opcode: "ENTER_SCOPE", num_declarations: locals.length };
-
-=======
 		instrs[wc++] = { opcode: "ENTER_SCOPE", numDeclarations: locals.length };
->>>>>>> 470c06c6
         let first = true;
         // sequence of declarations
         comp.declarations.forEach((decl) => {
@@ -149,12 +144,7 @@
         console.log(cte)
         instrs[wc++] = {
             opcode: "LD",
-<<<<<<< HEAD
-            compile_pos: compileTimeEnvironmentPosition(cte, comp.name)
-=======
-            sym: comp.name,
             compilePos: compileTimeEnvironmentPosition(cte, comp.name)
->>>>>>> 470c06c6
         }
     },
     "ExpressionStatement": (comp: ExpressionStatement, cte: CompileTimeEnvironment) => {
@@ -182,11 +172,7 @@
                 compileHelper(spec.expressionList.expressions[i], cte);
                 instrs[wc++] = {
                     opcode: "ASSIGN",
-<<<<<<< HEAD
-                    compile_pos: compileTimeEnvironmentPosition(cte, spec.identifierList.identifiers[i].name)
-=======
-                    compilePos: compileTimeEnvironmentPosition(cte, spec.identifierList.identifiers[i])
->>>>>>> 470c06c6
+                    compilePos: compileTimeEnvironmentPosition(cte, spec.identifierList.identifiers[i].name)
                 }
             }
         }
@@ -198,11 +184,7 @@
                 compileHelper(spec.expressionList.expressions[i], cte);
                 instrs[wc++] = {
                     opcode: "ASSIGN",
-<<<<<<< HEAD
-                    compile_pos: compileTimeEnvironmentPosition(cte, spec.identifierList.identifiers[i].name)
-=======
-                    compilePos: compileTimeEnvironmentPosition(cte, spec.identifierList.identifiers[i])
->>>>>>> 470c06c6
+                    compilePos: compileTimeEnvironmentPosition(cte, spec.identifierList.identifiers[i].name)
                 }
             }
         }
