--- conflicted
+++ resolved
@@ -354,18 +354,12 @@
         this.setChild(frameAddr, valueIndex, value);
     }
 
-<<<<<<< HEAD
-    extend_env(frame_addr: number, env_addr: number): number {
-        const old_size: number = this.get_size(env_addr);
-        const new_env_addr = this.allocate_node(Tag.Environment, old_size + 1);
-=======
     extendEnv(envAddr: number, frameAddr: number): number {
         const oldFrameCount: number = this.getNumChildren(envAddr);
 
         this.allocating = [frameAddr, envAddr];
         const newEnvAddr = this.allocateEnv(oldFrameCount + 1);
         this.allocating = [];
->>>>>>> 470c06c6
 
         let i;
         for (i = 0; i < oldFrameCount; i++) {
@@ -405,12 +399,7 @@
 
     // given an address, first interprets the tag, then unboxes and returns the value
     unbox(addr: number): any {
-<<<<<<< HEAD
-        const tag: Tag = this.get_tag(addr);
-        console.log(tag, addr)
-=======
         const tag: Tag = this.getTag(addr);
->>>>>>> 470c06c6
         switch (tag) {
             case Tag.Nil:
                 return null;
@@ -421,12 +410,7 @@
             case Tag.False:
                 return false;
             case Tag.Int:
-<<<<<<< HEAD
-                console.log(this.get_int(addr))
-                return this.get_int(addr);
-=======
                 return this.getIntValue(addr);
->>>>>>> 470c06c6
             default:
                 throw new Error("Unsupported type");
         }
