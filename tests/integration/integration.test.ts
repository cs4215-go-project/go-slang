--- conflicted
+++ resolved
@@ -216,15 +216,11 @@
 
     func main() {
         ch := make(chan int, 2)
-<<<<<<< HEAD
         {
             const z = 10
             const k = 20
         }
         var x = 10
-=======
-        const x = 10
->>>>>>> 563d54c0
         go func(y int) {
             ch <- y * 2
             ch <- y * 3
@@ -236,12 +232,7 @@
     }
             `;
 
-<<<<<<< HEAD
-    const result = parseCompileAndRun(768, input, setOutputStub);
-    // expect(result).toBe(10);
-=======
-    const result = parseCompileAndRun(2048, input, setOutputStub);
->>>>>>> 563d54c0
+    const result = parseCompileAndRun(2048, input, setOutputStub);
     console.log(result);
     expect(result).toBe(60);
   });
